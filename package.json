--- conflicted
+++ resolved
@@ -7,12 +7,8 @@
   "description": "The official low-level Elasticsearch client for Node.js and the browser.",
   "main": "src/elasticsearch.js",
   "homepage": "http://www.elastic.co/guide/en/elasticsearch/client/javascript-api/current/index.html",
-<<<<<<< HEAD
   "version": "13.0.0-alpha1",
   "keywords" : ["elasticsearch", "mapping", "REST"],
-=======
-  "version": "12.1.0-agentkeepalive",
->>>>>>> 4e0a7fb8
   "browser": {
     "./src/lib/connectors/index.js": "./src/lib/connectors/browser_index.js",
     "./src/lib/loggers/index.js": "./src/lib/loggers/browser_index.js",
