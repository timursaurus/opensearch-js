module.exports = function (grunt) {

  // Default task runs the build process.
  grunt.registerTask('default', [
    'test'
  ]);

  grunt.registerTask('test', [
    'jshint',
    'mochacov:unit',
    'run:generate',
    'mochacov:integration',
  ]);

  grunt.registerTask('unit_test', [
    'jshint',
    'mochacov:unit'
  ]);

  grunt.registerTask('coverage', [
    'mochacov:make_coverage_html',
    'open:coverage'
  ]);
<<<<<<< HEAD

  grunt.registerTask('travis', [
    'test',
    'browser_clients:test',
    'mochacov:ship_coverage'
  ]);
=======
>>>>>>> 58cc6336
};<|MERGE_RESOLUTION|>--- conflicted
+++ resolved
@@ -21,13 +21,10 @@
     'mochacov:make_coverage_html',
     'open:coverage'
   ]);
-<<<<<<< HEAD
 
   grunt.registerTask('travis', [
     'test',
     'browser_clients:test',
     'mochacov:ship_coverage'
   ]);
-=======
->>>>>>> 58cc6336
 };